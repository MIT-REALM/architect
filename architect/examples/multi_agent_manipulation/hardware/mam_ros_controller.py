--- conflicted
+++ resolved
@@ -591,15 +591,11 @@
             ]
         ).T
         p_BoxinitialEndpts = (
-<<<<<<< HEAD
-            desired_box_pose[:2].reshape(1, 2) + R_BoxfinalBoxinitial @ p_BfinalEndpts
-=======
             desired_box_pose[:2].reshape(2, 1) + R_BoxinitialBoxfinal @ p_BfinalEndpts
         )
         # Convert end points to global frame
         spline_pts = spline_pts.at[:, 2, :].set(
             (p_OBox.reshape(2, 1) + R_OBox @ p_BoxinitialEndpts).T
->>>>>>> 5f55566d
         )
         # Convert end points to global frame
         spline_pts = spline_pts.at[:, 2, :].set(p_OBox + R_BoxO @ p_BoxinitialEndpts)
